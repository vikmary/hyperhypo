--- conflicted
+++ resolved
@@ -25,12 +25,8 @@
         self.corpus = self._read_corpus(corpus_path)
         self.hypo_index = self._read_json(hypo_index_path)
         self.train_set = self._read_json(train_set_path)
-<<<<<<< HEAD
-        self.hypernyn_to_idx = {hype: n for n, hype in enumerate(hypernym_list)}
+        self.hypernym_to_idx = {hype: n for n, hype in enumerate(hypernym_list)}
         self.hypernym_list = hypernym_list
-=======
-        self.hypernym_to_idx = {hype: n for n, hype in enumerate(hypernym_list)}
->>>>>>> a7a2af35
         self.debug = debug
 
     @classmethod
@@ -61,13 +57,9 @@
             hypo = sample(hypos_in_index, 1)[0]
             all_hypes = list(chain(*(hypes + hype_hypes)))
             hype = sample(all_hypes, 1)[0]
-<<<<<<< HEAD
             hype_idx = self.hypernyn_to_idx[hype]
             if len(self.hypo_index[hypo]) == 0:
                 continue
-=======
-            hype_idx = self.hypernym_to_idx[hype]
->>>>>>> a7a2af35
             sent_idx, in_sent_hypo_idx = sample(self.hypo_index[hypo], 1)[0]
             sent_toks = self.corpus[sent_idx].split()
             sent_toks = ['[CLS]'] + sent_toks + ['[SEP]']
